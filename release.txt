# Releasing a new version

# make sure files match up
  check-manifest

# versioning
# update the version in setup.py and ofiber/__init__.py
  git commit -m 'update version' setup.py ofiber/__init__.py
  git push

# update CHANGELOG.txt  `git shortlog`
  git commit -m 'update recent changes' CHANGELOG.txt
  git push

# create release tag on github
  git tag v1.0.1
  git push origin v1.0.1

# upload source to pypi
  rm -rf dist/*
  python setup.py sdist
  twine upload dist/*

# test the install by removing local developer version
# installing, then uninstalling, then restoring developer version
  conda develop -u .
  pip install ofiber
  pip uninstall ofiber
<<<<<<< HEAD
  conda develop .
=======
  pip develop .
>>>>>>> 5844fa43
<|MERGE_RESOLUTION|>--- conflicted
+++ resolved
@@ -26,8 +26,4 @@
   conda develop -u .
   pip install ofiber
   pip uninstall ofiber
-<<<<<<< HEAD
-  conda develop .
-=======
-  pip develop .
->>>>>>> 5844fa43
+  conda develop .